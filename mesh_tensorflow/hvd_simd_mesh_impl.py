--- conflicted
+++ resolved
@@ -557,32 +557,15 @@
   def slice(self, tf_tensor, tensor_shape):
     """"Slice out the corresponding part of tensor."""
     tensor_layout = self.tensor_layout(tensor_shape)
-<<<<<<< HEAD
-    # print('tensor_layout: ', tensor_layout)
-=======
->>>>>>> 373ce4f5
+
     if tensor_layout.is_fully_replicated:
       return self.LaidOutTensor([tf_tensor])
     else:
       slice_shape = self.slice_shape(tensor_shape)
-<<<<<<< HEAD
-      # print('slice_shape: ', slice_shape)
-      slice_begins = [
-          0 if mesh_axis is None else hvd.rank(communicator_id=self._comms_id[self.shape[mesh_axis].name])*slice_shape[i]
-          for i,mesh_axis in enumerate(tensor_layout)
-          ]
       
-      print('hvd.rank(): ', hvd.rank(), ', tf.shape(tf_tensor): ', tf.shape(tf_tensor), ', slice_begins: ', slice_begins, ', slice_shape: ', slice_shape)
-      
-      slice_begins_tensor = tf.stack(slice_begins)
-      # print('slice_begins_tensor: ', slice_begins_tensor)
-      # # slice on source device
-      # selected_slice_begin = tf.gather(slice_begins_tensor, self.pnum_tensor)
-      # print(selected_slice_begin, slice_shape, self.pnum_tensor )
-=======
       slice_begins = self.slice_begin(tensor_shape)
       slice_begins_tensor = tf.stack(slice_begins)
->>>>>>> 373ce4f5
+
       return self.LaidOutTensor(
           [tf.slice(tf_tensor, slice_begins_tensor, slice_shape)])
 
